﻿using LanguageExt;
using LanguageExt.ClassInstances;
using System;
using System.Collections.Generic;
using System.Diagnostics.Contracts;
using System.Linq;
using System.Reflection;
using System.Runtime.ExceptionServices;
using System.Threading.Tasks;
using static LanguageExt.Prelude;

namespace LanguageExt
{
    public static class TaskExtensions
    {
        /// <summary>
        /// Use for pattern-matching the case of the target
        /// </summary>
        [Pure]
        public static async Task<TryCase<A>> Case<A>(this Task<A> ma)
        {
            if (ma == null) return FailCase<A>.New(Common.Error.Bottom);
            try
            {
                return SuccCase<A>.New(await ma.ConfigureAwait(false));
            }
            catch(Exception ex)
            {
                return FailCase<A>.New(ex);
            }
        }

        [Pure]
        public static Task<A> AsFailedTask<A>(this Exception ex)
        {
            var tcs = new TaskCompletionSource<A>();
            tcs.SetException(ex);
            return tcs.Task;
        }

        /// <summary>
        /// Convert a value to a Task that completes immediately
        /// </summary>
        [Pure]
        public static Task<T> AsTask<T>(this T self) =>
            Task.FromResult(self);

        /// <summary>
        /// Flatten the nested Task type
        /// </summary>
        [Pure]
        public static async Task<A> Flatten<A>(this Task<Task<A>> self)
        {
            var t = await self.ConfigureAwait(false);
            var u = await t.ConfigureAwait(false);
            return u;
        }

        /// <summary>
        /// Flatten the nested Task type
        /// </summary>
        [Pure]
        public static async Task<A> Flatten<A>(this Task<Task<Task<A>>> self)
        {
            var t = await self.ConfigureAwait(false);
            var u = await t.ConfigureAwait(false);
            var v = await u.ConfigureAwait(false);
            return v;
        }

        /// <summary>
        /// Standard LINQ Select implementation for Task
        /// </summary>
        [Pure]
        public static async Task<U> Select<T, U>(this Task<T> self, Func<T, U> map) =>
            map(await self.ConfigureAwait(false));

        /// <summary>
        /// Standard LINQ Where implementation for Task
        /// </summary>
        [Pure]
        public static async Task<T> Where<T>(this Task<T> self, Func<T, bool> pred)
        {
            var resT = await self.ConfigureAwait(false);
            var res = pred(resT);
            if (!res)
            {
                throw new TaskCanceledException();
            }
            return resT;
        }

        /// <summary>
        /// Standard LINQ SelectMany implementation for Task
        /// </summary>
        [Pure]
        public async static Task<U> SelectMany<T, U>(
            this Task<T> self,
            Func<T, Task<U>> bind
            ) =>
            await bind(await self.ConfigureAwait(false)).ConfigureAwait(false);

        /// <summary>
        /// Standard LINQ SelectMany implementation for Task
        /// </summary>
        [Pure]
        public static async Task<V> SelectMany<T, U, V>(
            this Task<T> self,
            Func<T, Task<U>> bind,
            Func<T, U, V> project
            )
        {
            var resT = await self.ConfigureAwait(false);
            var resU = await bind(resT).ConfigureAwait(false);
            return project(resT, resU);
        }

        /// <summary>
        /// Get the Count of a Task T.  Returns either 1 or 0 if cancelled or faulted.
        /// </summary>
        [Pure]
        public static async Task<int> Count<T>(this Task<T> self)
        {
            try
            {
                await self.ConfigureAwait(false);
                return 1;
            }
            catch(Exception)
            {
                return 0;
            }
        }

        /// <summary>
        /// Monadic bind operation for Task
        /// </summary>
        [Pure]
        public static Task<U> Bind<T, U>(this Task<T> self, Func<T, Task<U>> bind) =>
            self.SelectMany(bind);

        /// <summary>
        /// Returns false if the Task is cancelled or faulted, otherwise
        /// it returns the result of pred(Result)
        /// </summary>
        [Pure]
        public static async Task<bool> Exists<T>(this Task<T> self, Func<T, bool> pred) =>
            pred(await self.ConfigureAwait(false));

        /// <summary>
        /// Returns false if the Task is cancelled or faulted, otherwise
        /// it returns the result of pred(Result)
        /// </summary>
        [Pure]
        public static async Task<bool> ExistsAsync<T>(this Task<T> self, Func<T, Task<bool>> pred) =>
            await pred(await self.ConfigureAwait(false)).ConfigureAwait(false);

        /// <summary>
        /// Returns false if the Task is cancelled or faulted, otherwise
        /// it returns the result of pred(Result)
        /// </summary>
        [Pure]
        public static async Task<bool> ForAll<T>(this Task<T> self, Func<T, bool> pred) =>
            pred(await self.ConfigureAwait(false));

        /// <summary>
        /// Returns false if the Task is cancelled or faulted, otherwise
        /// it returns the result of pred(Result)
        /// </summary>
        [Pure]
        public static async Task<bool> ForAllAsync<T>(this Task<T> self, Func<T, Task<bool>> pred) =>
            await pred(await self.ConfigureAwait(false)).ConfigureAwait(false);

        /// <summary>
        /// Filters the task.  This throws a BottomException when pred(Result)
        /// returns false
        /// </summary>
        [Pure]
        public static Task<T> Filter<T>(this Task<T> self, Func<T, bool> pred) =>
            self.Where(pred);

        /// <summary>
        /// Folds the Task.  Returns folder(state,Result) if not faulted or
        /// cancelled.  Returns state otherwise.
        /// </summary>
        [Pure]
        public static async Task<S> Fold<T, S>(this Task<T> self, S state, Func<S, T, S> folder) =>
            folder(state, await self.ConfigureAwait(false));

        /// <summary>
        /// Folds the Task.  Returns folder(state,Result) if not faulted or
        /// cancelled.  Returns state otherwise.
        /// </summary>
        [Pure]
        public static async Task<S> FoldAsync<T, S>(this Task<T> self, S state, Func<S, T, Task<S>> folder) =>
            await folder(state, await self.ConfigureAwait(false)).ConfigureAwait(false);

        /// <summary>
        /// Iterates the Task.  Invokes f(Result) if not faulted or cancelled
        /// </summary>
        public static async Task<Unit> Iter<T>(this Task<T> self, Action<T> f)
        {
            f(await self.ConfigureAwait(false));
            return unit;
        }

        /// <summary>
        /// Impure iteration of the bound value in the structure
        /// </summary>
        /// <returns>
        /// Returns the original unmodified structure
        /// </returns>
        public static Task<A> Do<A>(this Task<A> ma, Action<A> f) =>
            ma.Map(x => { f(x); return x; });

        /// <summary>
        /// Returns map(Result) if not faulted or cancelled.
        /// </summary>
        [Pure]
        public static async Task<U> Map<T, U>(this Task<T> self, Func<T, U> map) =>
            map(await self.ConfigureAwait(false));

        /// <summary>
        /// Returns map(Result) if not faulted or cancelled.
        /// </summary>
        [Pure]
        public static async Task<U> MapAsync<T, U>(this Task<T> self, Func<T, Task<U>> map) =>
            await map(await self.ConfigureAwait(false)).ConfigureAwait(false);

        [Pure]
        public static async Task<V> Join<T, U, K, V>(
            this Task<T> source,
            Task<U> inner,
            Func<T, K> outerKeyMap,
            Func<U, K> innerKeyMap,
            Func<T, U, V> project)
        {
<<<<<<< HEAD
            await Task.WhenAll(source, inner);
            if (!default(EqDefault<K>).Equals(outerKeyMap(source.Result), innerKeyMap(inner.Result)))
=======
            await Task.WhenAll(source, inner).ConfigureAwait(false);
            if (!EqualityComparer<K>.Default.Equals(outerKeyMap(source.Result), innerKeyMap(inner.Result)))
>>>>>>> 582bff94
            {
                throw new OperationCanceledException();
            }
            return project(source.Result, inner.Result);
        }

        [Pure]
        public static async Task<V> GroupJoin<T, U, K, V>(
            this Task<T> source,
            Task<U> inner,
            Func<T, K> outerKeyMap,
            Func<U, K> innerKeyMap,
            Func<T, Task<U>, V> project)
        {
<<<<<<< HEAD
            T t = await source;
            return project(t, inner.Where(u => default(EqDefault<K>).Equals(outerKeyMap(t), innerKeyMap(u))));
=======
            T t = await source.ConfigureAwait(false);
            return project(t, inner.Where(u => EqualityComparer<K>.Default.Equals(outerKeyMap(t), innerKeyMap(u))));
>>>>>>> 582bff94
        }

        [Pure]
        public static Task<A> Plus<A>(this Task<A> ma, Task<A> mb) =>
            default(MTask<A>).Plus(ma, mb);

        [Pure]
        public static Task<A> PlusFirst<A>(this Task<A> ma, Task<A> mb) =>
            default(MTaskFirst<A>).Plus(ma, mb);

        class PropCache<T>
        {
            public static PropertyInfo Info = typeof(T).GetTypeInfo().DeclaredProperties.Where(p => p.Name == "Result").FirstOrDefault();
        }

        public static async Task<A> Cast<A>(this Task source)
        {
            if (source == null) throw new ArgumentNullException(nameof(source));
            await source.ConfigureAwait(false);
            var prop = PropCache<A>.Info;
            return prop != null
                ? (A)prop.GetValue(source)
                : default(A);
        }

        public static async Task<Unit> ToUnit(this Task source)
        {
            await source.ConfigureAwait(false);
            return unit;
        }

        /// <summary>
        /// Tasks a lazy sequence of tasks and iterates them in a 'measured way'.  A default window size of
        /// `Sys.DefaultAsyncSequenceConcurrency` tasks is used, which by default means there are
        /// `Sys.DefaultAsyncSequenceConcurrency / 2` 'await streams'.  An await stream essentially awaits one
        /// task from the sequence, and on completion goes and gets the next task from the lazy sequence and
        /// awaits that too.  This continues until the end of the lazy sequence, or forever for infinite streams.
        /// </summary>
        public static Task<Unit> WindowIter<A>(this IEnumerable<Task<A>> ma, Action<A> f) =>
            WindowIter(ma, Sys.DefaultAsyncSequenceConcurrency, f);

        /// <summary>
        /// Tasks a lazy sequence of tasks and iterates them in a 'measured way'.  A default window size of
        /// `windowSize` tasks is used, which means there are `windowSize` 'await streams'.  An await stream 
        /// essentially awaits one task from the sequence, and on completion goes and gets the next task from 
        /// the lazy sequence and awaits that too.  This continues until the end of the lazy sequence, or forever 
        /// for infinite streams.  Therefore there are at most `windowSize` tasks running concurrently.
        /// </summary>
        public static async Task<Unit> WindowIter<A>(this IEnumerable<Task<A>> ma, int windowSize, Action<A> f)
        {
            object sync = new object();
            using (var iter = ma.GetEnumerator())
            {

                (bool Success, Task<A> Task) GetNext()
                {
                    lock (sync)
                    {
                        return iter.MoveNext()
                            ? (true, iter.Current)
                            : default;
                    }
                }

                var tasks = new List<Task<Unit>>();
                for (var i = 0; i < windowSize; i++)
                {
                    var (s, outerTask) = GetNext();
                    if (!s) break;

                    tasks.Add(outerTask.Bind(async oa =>
                    {
                        f(oa);

                        while (true)
                        {
                            var next = GetNext();
                            if (!next.Success) return unit;
                            var a = await next.Task;
                            f(a);
                        }
                    }));
                }

                await Task.WhenAll(tasks);
                return unit;
            }
        }
        
        /// <summary>
        /// Tasks a lazy sequence of tasks and iterates them in a 'measured way'.  A default window size of
        /// `Sys.DefaultAsyncSequenceConcurrency` tasks is used, which means there are `Environment.ProcessorCount / 2`
        /// 'await streams' (by default).  An await stream essentially awaits one task from the sequence, and on
        /// completion goes and gets the next task from the lazy sequence and awaits that too.  This continues until the
        /// end of the lazy sequence, or forever for infinite streams.
        /// </summary>
        internal static Task<IList<B>> WindowMap<A, B>(this IEnumerable<Task<A>> ma, Func<A, B> f) =>
            WindowMap(ma, Sys.DefaultAsyncSequenceConcurrency, f);
        
        /// <summary>
        /// Tasks a lazy sequence of tasks and maps them in a 'measured way'.  A default window size of
        /// `windowSize` tasks is used, which means there are `windowSize` 'await streams'.  An await stream 
        /// essentially awaits one task from the sequence, and on completion goes and gets the next task from 
        /// the lazy sequence and awaits that too.  This continues until the end of the lazy sequence, or forever 
        /// for infinite streams.  Therefore there are at most `windowSize` tasks running concurrently.
        /// </summary>
        internal static async Task<IList<B>> WindowMap<A, B>(this IEnumerable<Task<A>> ma, int windowSize, Func<A, B> f)
        {
            object sync = new object();
            using (var iter = ma.GetEnumerator())
            {

                (bool Success, Task<A> Task) GetNext()
                {
                    lock (sync)
                    {
<<<<<<< HEAD
                        return iter.MoveNext()
                            ? (true, iter.Current)
                            : default;
=======
                        var next = GetNext();
                        if (!next.Success) return;
                        var a = await next.Task.ConfigureAwait(false);
                        f(a);
>>>>>>> 582bff94
                    }
                }

                var tasks = new List<Task<Unit>>();
                var results = new List<B>[windowSize];
                var errors = new List<AggregateException>[windowSize];

                for (var i = 0; i < windowSize; i++)
                {
                    results[i] = new List<B>();
                    errors[i] = new List<AggregateException>();
                }

                for (var i = 0; i < windowSize; i++)
                {
                    var (s, outerTask) = GetNext();
                    if (!s) break;

                    var ix = i;
                    tasks.Add(outerTask.Bind(async oa =>
                    {
                        results[ix].Add(f(oa));

                        while (true)
                        {
                            try
                            {
                                var next = GetNext();
                                if (!next.Success) return unit;
                                var a = await next.Task;
                                if (next.Task.IsFaulted)
                                {
                                    errors[ix].Add(next.Task.Exception);
                                    return unit;
                                }
                                else
                                {
                                    results[ix].Add(f(a));
                                }
                            }
                            catch (Exception e)
                            {
                                errors[ix].Add(new AggregateException(e));
                                return unit;
                            }
                        }
                    }));
                }

                await Task.WhenAll(tasks);

                // Move all errors into one list
                for (var i = 1; i < windowSize; i++)
                {
                    errors[0].AddRange(errors[i]);
                }

                if (errors[0].Count > 0)
                {
                    // Throw an aggregate of all exceptions
                    throw new AggregateException(errors[0].SelectMany(e => e.InnerExceptions));
                }

                // Move all results into one list
                for (var i = 1; i < windowSize; i++)
                {
                    results[0].AddRange(results[i]);
                }

                return results[0];
            }
<<<<<<< HEAD
=======
            await Task.WhenAll(tasks).ConfigureAwait(false);
            return unit;
>>>>>>> 582bff94
        }
    }
}<|MERGE_RESOLUTION|>--- conflicted
+++ resolved
@@ -5,7 +5,6 @@
 using System.Diagnostics.Contracts;
 using System.Linq;
 using System.Reflection;
-using System.Runtime.ExceptionServices;
 using System.Threading.Tasks;
 using static LanguageExt.Prelude;
 
@@ -24,7 +23,7 @@
             {
                 return SuccCase<A>.New(await ma.ConfigureAwait(false));
             }
-            catch(Exception ex)
+            catch (Exception ex)
             {
                 return FailCase<A>.New(ex);
             }
@@ -87,6 +86,7 @@
             {
                 throw new TaskCanceledException();
             }
+
             return resT;
         }
 
@@ -94,21 +94,17 @@
         /// Standard LINQ SelectMany implementation for Task
         /// </summary>
         [Pure]
-        public async static Task<U> SelectMany<T, U>(
-            this Task<T> self,
-            Func<T, Task<U>> bind
-            ) =>
+        public async static Task<U> SelectMany<T, U>(this Task<T> self,
+            Func<T, Task<U>> bind) =>
             await bind(await self.ConfigureAwait(false)).ConfigureAwait(false);
 
         /// <summary>
         /// Standard LINQ SelectMany implementation for Task
         /// </summary>
         [Pure]
-        public static async Task<V> SelectMany<T, U, V>(
-            this Task<T> self,
+        public static async Task<V> SelectMany<T, U, V>(this Task<T> self,
             Func<T, Task<U>> bind,
-            Func<T, U, V> project
-            )
+            Func<T, U, V> project)
         {
             var resT = await self.ConfigureAwait(false);
             var resU = await bind(resT).ConfigureAwait(false);
@@ -126,7 +122,7 @@
                 await self.ConfigureAwait(false);
                 return 1;
             }
-            catch(Exception)
+            catch (Exception)
             {
                 return 0;
             }
@@ -211,7 +207,10 @@
         /// Returns the original unmodified structure
         /// </returns>
         public static Task<A> Do<A>(this Task<A> ma, Action<A> f) =>
-            ma.Map(x => { f(x); return x; });
+            ma.Map(x => {
+                f(x);
+                return x;
+            });
 
         /// <summary>
         /// Returns map(Result) if not faulted or cancelled.
@@ -228,41 +227,30 @@
             await map(await self.ConfigureAwait(false)).ConfigureAwait(false);
 
         [Pure]
-        public static async Task<V> Join<T, U, K, V>(
-            this Task<T> source,
+        public static async Task<V> Join<T, U, K, V>(this Task<T> source,
             Task<U> inner,
             Func<T, K> outerKeyMap,
             Func<U, K> innerKeyMap,
             Func<T, U, V> project)
         {
-<<<<<<< HEAD
-            await Task.WhenAll(source, inner);
+            await Task.WhenAll(source, inner).ConfigureAwait(false);
             if (!default(EqDefault<K>).Equals(outerKeyMap(source.Result), innerKeyMap(inner.Result)))
-=======
-            await Task.WhenAll(source, inner).ConfigureAwait(false);
-            if (!EqualityComparer<K>.Default.Equals(outerKeyMap(source.Result), innerKeyMap(inner.Result)))
->>>>>>> 582bff94
             {
                 throw new OperationCanceledException();
             }
+
             return project(source.Result, inner.Result);
         }
 
         [Pure]
-        public static async Task<V> GroupJoin<T, U, K, V>(
-            this Task<T> source,
+        public static async Task<V> GroupJoin<T, U, K, V>(this Task<T> source,
             Task<U> inner,
             Func<T, K> outerKeyMap,
             Func<U, K> innerKeyMap,
             Func<T, Task<U>, V> project)
         {
-<<<<<<< HEAD
-            T t = await source;
+            T t = await source.ConfigureAwait(false);
             return project(t, inner.Where(u => default(EqDefault<K>).Equals(outerKeyMap(t), innerKeyMap(u))));
-=======
-            T t = await source.ConfigureAwait(false);
-            return project(t, inner.Where(u => EqualityComparer<K>.Default.Equals(outerKeyMap(t), innerKeyMap(u))));
->>>>>>> 582bff94
         }
 
         [Pure]
@@ -284,7 +272,7 @@
             await source.ConfigureAwait(false);
             var prop = PropCache<A>.Info;
             return prop != null
-                ? (A)prop.GetValue(source)
+                ? (A) prop.GetValue(source)
                 : default(A);
         }
 
@@ -333,25 +321,24 @@
                     var (s, outerTask) = GetNext();
                     if (!s) break;
 
-                    tasks.Add(outerTask.Bind(async oa =>
-                    {
+                    tasks.Add(outerTask.Bind(async oa => {
                         f(oa);
 
                         while (true)
                         {
                             var next = GetNext();
                             if (!next.Success) return unit;
-                            var a = await next.Task;
+                            var a = await next.Task.ConfigureAwait(false);
                             f(a);
                         }
                     }));
                 }
 
-                await Task.WhenAll(tasks);
+                await Task.WhenAll(tasks).ConfigureAwait(false);
                 return unit;
             }
         }
-        
+
         /// <summary>
         /// Tasks a lazy sequence of tasks and iterates them in a 'measured way'.  A default window size of
         /// `Sys.DefaultAsyncSequenceConcurrency` tasks is used, which means there are `Environment.ProcessorCount / 2`
@@ -361,7 +348,7 @@
         /// </summary>
         internal static Task<IList<B>> WindowMap<A, B>(this IEnumerable<Task<A>> ma, Func<A, B> f) =>
             WindowMap(ma, Sys.DefaultAsyncSequenceConcurrency, f);
-        
+
         /// <summary>
         /// Tasks a lazy sequence of tasks and maps them in a 'measured way'.  A default window size of
         /// `windowSize` tasks is used, which means there are `windowSize` 'await streams'.  An await stream 
@@ -379,16 +366,9 @@
                 {
                     lock (sync)
                     {
-<<<<<<< HEAD
                         return iter.MoveNext()
                             ? (true, iter.Current)
                             : default;
-=======
-                        var next = GetNext();
-                        if (!next.Success) return;
-                        var a = await next.Task.ConfigureAwait(false);
-                        f(a);
->>>>>>> 582bff94
                     }
                 }
 
@@ -408,8 +388,7 @@
                     if (!s) break;
 
                     var ix = i;
-                    tasks.Add(outerTask.Bind(async oa =>
-                    {
+                    tasks.Add(outerTask.Bind(async oa => {
                         results[ix].Add(f(oa));
 
                         while (true)
@@ -418,7 +397,7 @@
                             {
                                 var next = GetNext();
                                 if (!next.Success) return unit;
-                                var a = await next.Task;
+                                var a = await next.Task.ConfigureAwait(false);
                                 if (next.Task.IsFaulted)
                                 {
                                     errors[ix].Add(next.Task.Exception);
@@ -438,7 +417,7 @@
                     }));
                 }
 
-                await Task.WhenAll(tasks);
+                await Task.WhenAll(tasks).ConfigureAwait(false);
 
                 // Move all errors into one list
                 for (var i = 1; i < windowSize; i++)
@@ -460,11 +439,6 @@
 
                 return results[0];
             }
-<<<<<<< HEAD
-=======
-            await Task.WhenAll(tasks).ConfigureAwait(false);
-            return unit;
->>>>>>> 582bff94
         }
     }
 }